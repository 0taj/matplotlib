--- conflicted
+++ resolved
@@ -120,16 +120,10 @@
     Py::Object get_sfnt_table(const Py::Tuple & args);
     Py::Object get_image(const Py::Tuple & args);
     Py::Object attach_file(const Py::Tuple & args);
-<<<<<<< HEAD
     int setattro(const Py::String &name, const Py::Object &value);
     Py::Object getattro(const Py::String &name);
+    Py::Object get_path();
     Py::Object image;
-=======
-    int setattr(const char *_name, const Py::Object &value);
-    Py::Object getattr(const char *_name);
-    Py::Object get_path();
-    FT2Image* image;
->>>>>>> 795e700f
 
 private:
     Py::Dict __dict__;
