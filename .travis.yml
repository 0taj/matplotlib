sudo: false

cache:
  directories:
    - $HOME/.ccache
    - $HOME/.cache/pip
    - $HOME/.cache/matplotlib

addons:
  apt:
    packages:
      - inkscape
      - libav-tools
      - gdb
      - mencoder
      - dvipng
      - pgf
      - lmodern
      - cm-super
      - texlive-latex-base
      - texlive-latex-extra
      - texlive-fonts-recommended
      - texlive-latex-recommended
      - texlive-xetex
      - graphviz
      - libgeos-dev
#     - fonts-humor-sans
#    sources:
#      - debian-sid

env:
  global:
    - ARTIFACTS_AWS_REGION=us-east-1
    - ARTIFACTS_S3_BUCKET=matplotlib-test-results
    - secure: RgJI7BBL8aX5FTOQe7xiXqWHMxWokd6GNUWp1NUV2mRLXPb9dI0RXqZt3UJwKTAzf1z/OtlHDmEkBoTVK81E9iUxK5npwyyjhJ8yTJmwfQtQF2n51Q1Ww9p+XSLORrOzZc7kAo6Kw6FIXN1pfctgYq2bQkrwJPRx/oPR8f6hcbY=
    - secure: E7OCdqhZ+PlwJcn+Hd6ns9TDJgEUXiUNEI0wu7xjxB2vBRRIKtZMbuaZjd+iKDqCKuVOJKu0ClBUYxmgmpLicTwi34CfTUYt6D4uhrU+8hBBOn1iiK51cl/aBvlUUrqaRLVhukNEBGZcyqAjXSA/Qsnp2iELEmAfOUa92ZYo1sk=
    - secure: "dfjNqGKzQG5bu3FnDNwLG8H/C4QoieFo4PfFmZPdM2RY7WIzukwKFNT6kiDfOrpwt+2bR7FhzjOGlDECGtlGOtYPN8XuXGjhcP4a4IfakdbDfF+D3NPIpf5VlE6776k0VpvcZBTMYJKNFIMc7QPkOwjvNJ2aXyfe3hBuGlKJzQU="
    - BUILD_DOCS=false
    - NUMPY=numpy
    - PANDAS=
    - NPROC=2
    - TEST_ARGS=--no-pep8
    - NOSE_ARGS="--processes=$NPROC --process-timeout=300"

language: python

matrix:
  include:
    - python: 2.7
      env: MOCK=mock NUMPY=numpy==1.6
    - python: 3.4
    - python: 3.5
      env: PANDAS=pandas NOSE_ARGS=--with-coverage
    - python: 3.5
      env: TEST_ARGS=--pep8
    - python: 3.5
      env: BUILD_DOCS=true
    - python: "nightly"
      env: PRE=--pre
  allow_failures:
    - python: "nightly"

before_install:
  - |
    # Install into our own pristine virtualenv
    source ci/travis/travis_tools.sh
    virtualenv --python=python venv
    source venv/bin/activate
    export PATH=/usr/lib/ccache:$PATH

install:
  - |
    # Setup environment
    ccache -s
    # Upgrade pip and setuptools and wheel to get as clean an install as possible
    pip install --upgrade pip
    pip install --upgrade wheel
    pip install --upgrade setuptools
  - |
    # Install dependencies
    if [ -z "$PRE" ]; then
        # Install only from travis wheelhouse
        wheelhouse_pip_install $NUMPY $PANDAS;
    else
        # Fall back to pypi for non suported python versions
        pip install $PRE $NUMPY $PANDAS;
    fi
    # Always install from pypi
    pip install $PRE pep8 cycler coveralls coverage python-dateutil pyparsing!=2.0.4
    pip install pillow sphinx!=1.3.0 $MOCK numpydoc ipython colorspacious
    # Install nose from a build which has partial
    # support for python36 and suport for coverage output suppressing
    pip install git+https://github.com/jenshnielsen/nose.git@matplotlibnose

    # We manually install humor sans using the package from Ubuntu 14.10. Unfortunatly humor sans is not
    # availible in the Ubuntu version used by Travis but we can manually install the deb from a later
    # version since is it basically just a .ttf file
    # The current Travis Ubuntu image is to old to search .local/share/fonts so we store fonts in .fonts
    if [[ $BUILD_DOCS == true ]]; then
      wget https://github.com/google/fonts/blob/master/ofl/felipa/Felipa-Regular.ttf?raw=true -O Felipa-Regular.ttf
      wget http://mirrors.kernel.org/ubuntu/pool/universe/f/fonts-humor-sans/fonts-humor-sans_1.0-1_all.deb
      mkdir -p tmp
      mkdir -p ~/.fonts
      dpkg -x fonts-humor-sans_1.0-1_all.deb tmp
      cp tmp/usr/share/fonts/truetype/humor-sans/Humor-Sans.ttf ~/.fonts
      cp Felipa-Regular.ttf ~/.fonts
      fc-cache -f -v
    else
      # Use the special local version of freetype for testing
      cp ci/travis/setup.cfg .
    fi;
<<<<<<< HEAD
  - |
    # Install matplotlib
    pip install -e .
=======

  - python setup.py install
  - |
    # Installing basemap from github until it's back on pypi
    # We have to install it after matplotlib to avoid pulling in MPL as
    # a dependency
    if [[ $BUILD_DOCS == true ]]; then
      pip install https://github.com/matplotlib/basemap/tarball/master
    fi;
>>>>>>> 6db787fa

script:
  # The number of processes is hardcoded, because using too many causes the
  # Travis VM to run out of memory (since so many copies of inkscape and
  # ghostscript are running at the same time).
  - |
    echo Testing using $NPROC processes
    echo The following args are passed to nose $NOSE_ARGS
    if [[ $BUILD_DOCS == false ]]; then
      export MPL_REPO_DIR=$PWD  # needed for pep8-conformance test of the examples
      gdb -return-child-result -batch -ex r -ex bt --args python tests.py $NOSE_ARGS $TEST_ARGS
    else
      cd doc
      python make.py html --small
      # We don't build the LaTeX docs here, so linkchecker will complain
      touch build/html/Matplotlib.pdf
      # Linkchecker only works with python 2.7 for the time being
      deactivate
      source ~/virtualenv/python2.7/bin/activate
      pip install pip --upgrade
      pip install linkchecker
      linkchecker build/html/index.html
    fi
  - rm -rf $HOME/.cache/matplotlib/tex.cache
  - rm -rf $HOME/.cache/matplotlib/test_cache

after_failure:
  - |
    if [[ $BUILD_DOCS == false && $TRAVIS_PULL_REQUEST == false && $TRAVIS_REPO_SLUG == 'matplotlib/matplotlib' ]]; then
      gem install travis-artifacts
      cd $TRAVIS_BUILD_DIR/../tmp_test_dir
      tar cjf result_images.tar.bz2 result_images
      travis-artifacts upload --path result_images.tar.bz2
      echo https://s3.amazonaws.com/matplotlib-test-results/artifacts/${TRAVIS_BUILD_NUMBER}/${TRAVIS_JOB_NUMBER}/result_images.tar.bz2
    else
      echo "The result images will only be uploaded if they are on the matplotlib/matplotlib repo - this is for security reasons to prevent arbitrary PRs echoing security details."
    fi

after_success:
  - |
    if [[ $TRAVIS_PULL_REQUEST == false && $TRAVIS_REPO_SLUG == 'matplotlib/matplotlib' && $BUILD_DOCS == true && $TRAVIS_BRANCH == 'master' ]]; then
      cd $TRAVIS_BUILD_DIR
      echo "Uploading documentation"
      openssl aes-256-cbc -K $encrypted_cc802e084cd0_key -iv $encrypted_cc802e084cd0_iv -in ci/travis/matplotlibDeployKey.enc -out ci/travis/matplotlibDeployKey -d
      eval `ssh-agent -s`
      chmod 600 ci/travis/matplotlibDeployKey
      ssh-add ci/travis/matplotlibDeployKey
      cd ..
      git clone git@github.com:matplotlib/devdocs.git
      cd devdocs
      git checkout --orphan gh-pages
      git reset --hard first_commit
      cp -R ../matplotlib/doc/build/html/. .
      touch .nojekyll
      git config --global user.email "MatplotlibTravisBot@nomail"
      git config --global user.name "MatplotlibTravisBot"
      git config --global push.default simple
      git add .
      git commit -m "Docs build of $TRAVIS_COMMIT"
      git push --set-upstream origin gh-pages --force
    else
      echo "Will only deploy docs build from matplotlib master branch"
    fi
    if [[ $TRAVIS_PULL_REQUEST == false ]] && \
       [[ $TRAVIS_REPO_SLUG == 'matplotlib/matplotlib' ]] && \
       [[ $TRAVIS_BRANCH == 'master' ]]; then
      cd $TRAVIS_BUILD_DIR
      python ci/travis/travis_after_all.py
      export $(cat .to_export_back)
      if [ "$BUILD_LEADER" = "YES" ]; then
        if [ "$BUILD_AGGREGATE_STATUS" = "others_succeeded" ]; then
          echo "All Succeeded! Triggering OSX build..."
          ./ci/travis/build_children.sh
        else
          echo "Some Failed; no OSX build"
        fi
      fi
    fi
    if [[ $NOSE_ARGS="--with-coverage" ]]; then
      coveralls
    fi<|MERGE_RESOLUTION|>--- conflicted
+++ resolved
@@ -109,13 +109,9 @@
       # Use the special local version of freetype for testing
       cp ci/travis/setup.cfg .
     fi;
-<<<<<<< HEAD
   - |
     # Install matplotlib
     pip install -e .
-=======
-
-  - python setup.py install
   - |
     # Installing basemap from github until it's back on pypi
     # We have to install it after matplotlib to avoid pulling in MPL as
@@ -123,7 +119,6 @@
     if [[ $BUILD_DOCS == true ]]; then
       pip install https://github.com/matplotlib/basemap/tarball/master
     fi;
->>>>>>> 6db787fa
 
 script:
   # The number of processes is hardcoded, because using too many causes the
