--- conflicted
+++ resolved
@@ -7,14 +7,9 @@
 
 from .backend_cairo import cairo, FigureCanvasCairo, RendererCairo
 from .backend_wx import (
-<<<<<<< HEAD
     _BackendWx, _FigureCanvasWxBase, FigureFrameWx,
     NavigationToolbar2Wx as NavigationToolbar2WxCairo)
-from . import wx_compat as wxc
-=======
-    _BackendWx, _FigureCanvasWxBase, FigureFrameWx, NavigationToolbar2Wx)
 import wx.lib.wxcairo as wxcairo
->>>>>>> 254cdac8
 
 
 class FigureFrameWxCairo(FigureFrameWx):
