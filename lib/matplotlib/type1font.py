--- conflicted
+++ resolved
@@ -22,12 +22,8 @@
   v1.1, 1993. ISBN 0-201-57044-0.
 """
 
-<<<<<<< HEAD
-from __future__ import absolute_import, division, print_function, unicode_literals
-=======
 from __future__ import (absolute_import, division, print_function,
                         unicode_literals)
->>>>>>> d5f98765
 
 import six
 from six.moves import filter
