--- conflicted
+++ resolved
@@ -2271,17 +2271,6 @@
 
         s = np.ma.ravel(s)  # This doesn't have to match x, y in size.
 
-<<<<<<< HEAD
-        if c is None:
-            c = self._get_lines.get_next_color()
-        cstr = cbook.is_string_like(c) or cbook.is_sequence_of_strings(c)
-        if not cstr:
-            c = np.asanyarray(c)
-            if c.size == xs.size:
-                c = np.ma.ravel(c)
-
-        xs, ys, zs, s, c = cbook.delete_masked_points(xs, ys, zs, s, c)
-=======
         if c is not None:
             cstr = cbook.is_string_like(c) or cbook.is_sequence_of_strings(c)
             if not cstr:
@@ -2291,7 +2280,6 @@
             xs, ys, zs, s, c = cbook.delete_masked_points(xs, ys, zs, s, c)
         else:
             xs, ys, zs, s = cbook.delete_masked_points(xs, ys, zs, s)
->>>>>>> 5bad7649
 
         patches = Axes.scatter(self, xs, ys, s=s, c=c, *args, **kwargs)
         if not cbook.iterable(zs):
